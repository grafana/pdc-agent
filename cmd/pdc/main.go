package main

import (
	"bytes"
	"context"
	"flag"
	"fmt"
	"net/url"
	"os"
	"os/exec"
	"os/signal"
	"runtime"
	"strings"
	"syscall"
	"time"

	"github.com/go-kit/log"
	"github.com/go-kit/log/level"

	"github.com/grafana/dskit/services"
	"github.com/grafana/pdc-agent/pkg/pdc"
	"github.com/grafana/pdc-agent/pkg/ssh"
)

// Values set by goreleaser during the build process using ldflags.
// https://goreleaser.com/cookbooks/using-main.version/
var (
	// Current Git tag (the v prefix is stripped) or the name of the snapshot, if you're using the --snapshot flag
	version string
	// Current git commit SHA
	commit string
	// Date in the RFC3339 format
	date string
)

const logLevelinfo = "info"

type mainFlags struct {
	PrintHelp bool
	LogLevel  string
	Cluster   string
	Domain    string

	// The fields below were added to make local development easier.
	//
	// DevMode is true when the agent is being run locally while someone is working on it.
	DevMode bool
}

func (mf *mainFlags) RegisterFlags(fs *flag.FlagSet) {
	fs.BoolVar(&mf.PrintHelp, "h", false, "Print help")
	fs.StringVar(&mf.LogLevel, "log.level", logLevelinfo, `"debug", "info", "warn" or "error"`)
	fs.StringVar(&mf.Cluster, "cluster", "", "the PDC cluster to connect to use")
	fs.StringVar(&mf.Domain, "domain", "grafana.net", "the domain of the PDC cluster")
	fs.BoolVar(&mf.DevMode, "dev-mode", false, "[DEVELOPMENT ONLY] run the agent in development mode")
}

<<<<<<< HEAD
func logLevelToSSHLogLevel(level string) (int, error) {
	switch level {
	case "error", "warn", "info":
		return 0, nil
	case "debug":
		return 3, nil
	default:
		return -1, fmt.Errorf("invalid log level: %s", level)
	}
=======
// Tries to get the openssh version. Returns "UNKNOWN" on error.
func tryGetOpenSSHVersion() string {
	timeoutCtx, cancel := context.WithTimeout(context.Background(), 1*time.Second)
	defer cancel()

	buffer := bytes.NewBuffer([]byte{})

	cmd := exec.CommandContext(timeoutCtx, "ssh", "-V")
	// ssh -V outputs to stderr.
	cmd.Stderr = buffer

	if err := cmd.Run(); err != nil {
		return "UNKNOWN"
	}

	// ssh -V adds \n to the end of the output.
	return strings.Replace(buffer.String(), "\n", "", 1)
>>>>>>> 2de6f160
}

func main() {
	sshConfig := ssh.DefaultConfig()
	mf := &mainFlags{}
	pdcClientCfg := &pdc.Config{}

	usageFn, err := parseFlags(mf.RegisterFlags, sshConfig.RegisterFlags, pdcClientCfg.RegisterFlags)
	if err != nil {
		fmt.Println("cannot parse flags")
		os.Exit(1)
	}

	if mf.PrintHelp {
		usageFn()
		return
	}

	sshConfig.Args = os.Args[1:]
	sshConfig.LogLevel, err = logLevelToSSHLogLevel(mf.LogLevel)

	if err != nil {
		usageFn()
		fmt.Printf("setting log level: %s\n", err)
		os.Exit(1)
	}

<<<<<<< HEAD
	if inLegacyMode() {
		sshConfig.LegacyMode = true
		err = runLegacyMode(sshConfig)
		if err != nil {
			fmt.Printf("error: %s", err)
			os.Exit(1)
		}
		return
=======
	usageFn, err := parseFlags(mf.RegisterFlags, sshConfig.RegisterFlags, pdcClientCfg.RegisterFlags)
	if err != nil {
		fmt.Println("cannot parse flags")
		os.Exit(1)
>>>>>>> 2de6f160
	}

	logger := setupLogger(mf.LogLevel)

<<<<<<< HEAD
=======
	level.Info(logger).Log("msg", "PDC agent info",
		"version", fmt.Sprintf("v%s", version),
		"commit", commit,
		"date", date,
		"ssh version", tryGetOpenSSHVersion(),
		"os", runtime.GOOS,
		"arch", runtime.GOARCH,
	)

	if mf.PrintHelp {
		usageFn()
		return
	}

	if inLegacyMode() {
		sshConfig.LegacyMode = true
		err = runLegacyMode(sshConfig)
		if err != nil {
			fmt.Printf("error: %s", err)
			os.Exit(1)
		}
		return
	}

>>>>>>> 2de6f160
	apiURL, gatewayURL, err := createURLsFromCluster(mf.Cluster, mf.Domain)
	if err != nil {
		level.Error(logger).Log("err", err)
		os.Exit(1)
	}

	pdcClientCfg.URL = apiURL
	sshConfig.PDC = *pdcClientCfg
	sshConfig.URL = gatewayURL

	if mf.DevMode {
		setDevelopmentConfig(sshConfig, pdcClientCfg)
	}

	err = run(logger, sshConfig, pdcClientCfg)
	if err != nil {
		level.Error(logger).Log("err", err)
		os.Exit(1)
	}

}

// Configures the agent for local development
func setDevelopmentConfig(sshCfg *ssh.Config, pdcClientCfg *pdc.Config) {
	pdcClientCfg.URL, _ = url.Parse("http://localhost:9181")

	pdcClientCfg.DevHeaders = map[string]string{
		"X-Scope-OrgID":      pdcClientCfg.HostedGrafanaID,
		"X-Access-Policy-ID": pdcClientCfg.DevNetwork,
	}
	pdcClientCfg.SignPublicKeyEndpoint = "/api/v1/sign-public-key"

	sshCfg.Port = 2244
	sshCfg.URL, _ = url.Parse("localhost")
	sshCfg.PDC = *pdcClientCfg
}

func run(logger log.Logger, sshConfig *ssh.Config, pdcConfig *pdc.Config) error {
	ctx, stop := signal.NotifyContext(context.Background(), syscall.SIGINT, syscall.SIGTERM)
	defer stop()

	pdcClient, err := pdc.NewClient(pdcConfig, logger)
	if err != nil {
		level.Error(logger).Log("msg", fmt.Sprintf("cannot initialise PDC client: %s", err))
		return err
	}

	km := ssh.NewKeyManager(sshConfig, logger, pdcClient)

	// Create the SSH Service. KeyManager must be in running state when passed to ssh.NewClient
	sshClient := ssh.NewClient(sshConfig, logger, km)
	// Start the ssh client
	err = services.StartAndAwaitRunning(ctx, sshClient)
	if err != nil {
		level.Error(logger).Log("msg", fmt.Sprintf("cannot start ssh client: %s", err))
		return err
	}

	// Wait for the ssh client to exit
	_ = sshClient.AwaitTerminated(context.Background())

	return nil
}

func createURLsFromCluster(cluster string, domain string) (api *url.URL, gateway *url.URL, err error) {
	apiURL := fmt.Sprintf("https://private-datasource-connect-api-%s.%s", cluster, domain)
	gatewayURL := fmt.Sprintf("private-datasource-connect-%s.%s", cluster, domain)

	api, err = url.Parse(apiURL)
	if err != nil {
		return
	}

	gateway, err = url.Parse(gatewayURL)
	return
}

// parseFlags creates a flagset, registers all given flags, and parses. It
// returns the flagset's usage function and the parsing error.
func parseFlags(registerers ...func(fs *flag.FlagSet)) (func(), error) {
	fs := flag.NewFlagSet(os.Args[0], flag.ContinueOnError)

	fs.Usage = func() {
		prog := os.Args[0]
		fmt.Fprintf(fs.Output(), `Usage of %s:
`, prog)
		fs.PrintDefaults()
		fmt.Fprintf(fs.Output(), `

If pdc-agent is run with SSH flags, it will pass all arguments directly through to the "ssh" binary. This is deprecated behaviour.

Run %s <command> -h for more information
`, prog)
	}

	for _, r := range registerers {
		r(fs)
	}

	return fs.Usage, fs.Parse(os.Args[1:])
}

func inLegacyMode() bool {
	args := os.Args[1:]

	for _, a := range args {
		if a == "-p" || a == "-i" || a == "-R" || a == "-o" {
			return true
		}
	}

	return false
}

func runLegacyMode(sshConfig *ssh.Config) error {
	ctx, stop := signal.NotifyContext(context.Background(), syscall.SIGINT, syscall.SIGTERM)
	defer stop()

	logger := log.NewLogfmtLogger(os.Stdout)
	sshClient := ssh.NewClient(sshConfig, logger, nil)
	// Start the ssh client
	err := services.StartAndAwaitRunning(ctx, sshClient)
	if err != nil {
		level.Error(logger).Log("msg", fmt.Sprintf("cannot start ssh client: %s", err))
		return err
	}
	// Wait for the ssh client to exit
	_ = sshClient.AwaitTerminated(context.Background())
	return nil
}

// setupLogger with level filter.
func setupLogger(lvl string) log.Logger {
	logger := log.NewLogfmtLogger(os.Stdout)
	logger = level.NewFilter(logger, level.Allow(level.ParseDefault(lvl, level.DebugValue())))
	logger = log.With(logger, "caller", log.DefaultCaller)
	logger = log.With(logger, "ts", log.DefaultTimestamp)

	return logger
}<|MERGE_RESOLUTION|>--- conflicted
+++ resolved
@@ -55,7 +55,6 @@
 	fs.BoolVar(&mf.DevMode, "dev-mode", false, "[DEVELOPMENT ONLY] run the agent in development mode")
 }
 
-<<<<<<< HEAD
 func logLevelToSSHLogLevel(level string) (int, error) {
 	switch level {
 	case "error", "warn", "info":
@@ -65,7 +64,8 @@
 	default:
 		return -1, fmt.Errorf("invalid log level: %s", level)
 	}
-=======
+}
+
 // Tries to get the openssh version. Returns "UNKNOWN" on error.
 func tryGetOpenSSHVersion() string {
 	timeoutCtx, cancel := context.WithTimeout(context.Background(), 1*time.Second)
@@ -83,7 +83,6 @@
 
 	// ssh -V adds \n to the end of the output.
 	return strings.Replace(buffer.String(), "\n", "", 1)
->>>>>>> 2de6f160
 }
 
 func main() {
@@ -97,21 +96,30 @@
 		os.Exit(1)
 	}
 
+	sshConfig.Args = os.Args[1:]
+	sshConfig.LogLevel, err = logLevelToSSHLogLevel(mf.LogLevel)
+	if err != nil {
+		usageFn()
+		fmt.Printf("setting log level: %s\n", err)
+		os.Exit(1)
+	}
+
+	logger := setupLogger(mf.LogLevel)
+
+	level.Info(logger).Log("msg", "PDC agent info",
+		"version", fmt.Sprintf("v%s", version),
+		"commit", commit,
+		"date", date,
+		"ssh version", tryGetOpenSSHVersion(),
+		"os", runtime.GOOS,
+		"arch", runtime.GOARCH,
+	)
+
 	if mf.PrintHelp {
 		usageFn()
 		return
 	}
 
-	sshConfig.Args = os.Args[1:]
-	sshConfig.LogLevel, err = logLevelToSSHLogLevel(mf.LogLevel)
-
-	if err != nil {
-		usageFn()
-		fmt.Printf("setting log level: %s\n", err)
-		os.Exit(1)
-	}
-
-<<<<<<< HEAD
 	if inLegacyMode() {
 		sshConfig.LegacyMode = true
 		err = runLegacyMode(sshConfig)
@@ -120,43 +128,8 @@
 			os.Exit(1)
 		}
 		return
-=======
-	usageFn, err := parseFlags(mf.RegisterFlags, sshConfig.RegisterFlags, pdcClientCfg.RegisterFlags)
-	if err != nil {
-		fmt.Println("cannot parse flags")
-		os.Exit(1)
->>>>>>> 2de6f160
-	}
-
-	logger := setupLogger(mf.LogLevel)
-
-<<<<<<< HEAD
-=======
-	level.Info(logger).Log("msg", "PDC agent info",
-		"version", fmt.Sprintf("v%s", version),
-		"commit", commit,
-		"date", date,
-		"ssh version", tryGetOpenSSHVersion(),
-		"os", runtime.GOOS,
-		"arch", runtime.GOARCH,
-	)
-
-	if mf.PrintHelp {
-		usageFn()
-		return
-	}
-
-	if inLegacyMode() {
-		sshConfig.LegacyMode = true
-		err = runLegacyMode(sshConfig)
-		if err != nil {
-			fmt.Printf("error: %s", err)
-			os.Exit(1)
-		}
-		return
-	}
-
->>>>>>> 2de6f160
+	}
+
 	apiURL, gatewayURL, err := createURLsFromCluster(mf.Cluster, mf.Domain)
 	if err != nil {
 		level.Error(logger).Log("err", err)
