package ssh

import (
	"context"
	"errors"
	"flag"
	"fmt"
	"net/url"
	"os"
	"os/exec"
	"path"
	"regexp"
	"sort"
	"strconv"
	"strings"
	"time"

	"github.com/go-kit/log"
	"github.com/go-kit/log/level"

	"github.com/grafana/dskit/services"
	"github.com/grafana/pdc-agent/pkg/pdc"
	"github.com/grafana/pdc-agent/pkg/retry"
)

const (
	// The exit code sent by the pdc server when the connection limit is reached.
	ConnectionLimitReachedCode = 254
)

// Config represents all configurable properties of the ssh package.
type Config struct {
	Args []string // deprecated

<<<<<<< HEAD
	KeyFile           string
	SSHFlags          []string // Additional flags to be passed to ssh(1). e.g. --ssh-flag="-vvv" --ssh-flag="-L 80:localhost:80"
	Port              int
	LogLevel          int
	PDC               pdc.Config
	LegacyMode        bool
	SkipSSHValidation bool
	URL               *url.URL
=======
	KeyFile    string
	SSHFlags   []string // Additional flags to be passed to ssh(1). e.g. --ssh-flag="-vvv" --ssh-flag="-L 80:localhost:80"
	Port       int
	LogLevel   int
	PDC        pdc.Config
	LegacyMode bool
	// ForceKeyFileOverwrite forces a new ssh key pair to be generated.
	ForceKeyFileOverwrite bool
	URL                   *url.URL
>>>>>>> 363eea93
}

// DefaultConfig returns a Config with some sensible defaults set
func DefaultConfig() *Config {
	root, err := os.UserHomeDir()
	if err != nil {
		// Use relative path (should not happen)
		root = ""
	}
	return &Config{
		Port:     22,
		LogLevel: 2,
		PDC:      pdc.Config{},
		KeyFile:  path.Join(root, ".ssh/grafana_pdc"),
	}
}

func (cfg *Config) RegisterFlags(f *flag.FlagSet) {
	def := DefaultConfig()

	cfg.SSHFlags = []string{}
	f.StringVar(&cfg.KeyFile, "ssh-key-file", def.KeyFile, "The path to the SSH key file.")
	f.IntVar(&cfg.LogLevel, "log-level", def.LogLevel, "The level of log verbosity. The maximum is 3.")
	// use default log level if invalid
	if cfg.LogLevel > 3 {
		cfg.LogLevel = def.LogLevel
	}
	f.BoolVar(&cfg.SkipSSHValidation, "skip-ssh-validation", false, "Ignore openssh minimum version constraints.")
	f.Func("ssh-flag", "Additional flags to be passed to ssh. Can be set more than once.", cfg.addSSHFlag)
	f.BoolVar(&cfg.ForceKeyFileOverwrite, "force-key-file-overwrite", false, "Force a new ssh key pair to be generated")
}

func (cfg Config) KeyFileDir() string {
	dir, _ := path.Split(cfg.KeyFile)
	return dir
}

func (cfg *Config) addSSHFlag(s string) error {
	cfg.SSHFlags = append(cfg.SSHFlags, s)
	return nil
}

// Client is a client for ssh. It configures and runs ssh commands
type Client struct {
	*services.BasicService
	cfg    *Config
	SSHCmd string // SSH command to run, defaults to "ssh". Require for testing.
	logger log.Logger
	km     *KeyManager
}

// NewClient returns a new SSH client in an idle state
func NewClient(cfg *Config, logger log.Logger, km *KeyManager) *Client {
	client := &Client{
		cfg:    cfg,
		SSHCmd: "ssh",
		logger: logger,
		km:     km,
	}

	client.BasicService = services.NewIdleService(client.starting, client.stopping)
	return client
}

func (s *Client) starting(ctx context.Context) error {
	level.Info(s.logger).Log("msg", "starting ssh client")

	if !s.cfg.SkipSSHValidation {
		if err := validateSSHVersion(ctx, s.SSHCmd); err != nil {
			return fmt.Errorf("failed to validate ssh version: %w", err)
		}
	}

	// check keys and cert validity before start, create new cert if required
	// This will exit if it fails, rather than endlessly retrying to sign keys.
	if s.km != nil {
		err := s.km.CreateKeys(ctx)
		if err != nil {
			level.Error(s.logger).Log("msg", "could not check or generate certificate", "error", err)
			return err
		}
	}

	// Attempt to parse SSH flags before triggering the goroutine, so we can exit
	// if the parsing fails
	flags, err := s.SSHFlagsFromConfig()
	if err != nil {
		level.Error(s.logger).Log("msg", fmt.Sprintf("could not parse flags: %s", err))
		return err
	}
	level.Debug(s.logger).Log("msg", fmt.Sprintf("parsed flags: %s", flags))

	retryOpts := retry.Opts{MaxBackoff: 16 * time.Second, InitialBackoff: 1 * time.Second}
	go retry.Forever(retryOpts, func() error {
		cmd := exec.CommandContext(ctx, s.SSHCmd, flags...)

		cmd.Stdout = os.Stdout
		cmd.Stderr = os.Stderr
		_ = cmd.Run()
		if ctx.Err() != nil {
			return nil // context was canceled
		}

		if cmd.ProcessState != nil && cmd.ProcessState.ExitCode() == ConnectionLimitReachedCode {
			level.Info(s.logger).Log("msg", "limit of connections for stack and network reached. exiting")
			os.Exit(1)
		}

		level.Error(s.logger).Log("msg", "ssh client exited. restarting")

		// Check keys and cert validity before restart, create new cert if required.
		// This covers the case where a certificate has become invalid since the last start.
		// Do not return here: we want to keep trying to connect in case the PDC API
		// is temporarily unavailable.
		if s.km != nil {
			err := s.km.CreateKeys(ctx)
			if err != nil {
				level.Error(s.logger).Log("msg", "could not check or generate certificate", "error", err)
			}
		}

		return fmt.Errorf("ssh client exited")
	})

	return nil
}

func (s *Client) stopping(err error) error {
	level.Info(s.logger).Log("msg", "stopping ssh client")
	return err
}

// SSHFlagsFromConfig generates the array of flags to pass to the ssh command.
// It does not stop default flags from being overidden, but only the first instance
// of `-o` flags are used.
func (s *Client) SSHFlagsFromConfig() ([]string, error) {
	if s.cfg.LegacyMode {
		level.Warn(s.logger).Log("msg", "running in legacy mode")
		return s.cfg.Args, nil
	}

	keyFileArr := strings.Split(s.cfg.KeyFile, "/")
	keyFileDir := strings.Join(keyFileArr[:len(keyFileArr)-1], "/")

	logLevelFlag := ""
	if s.cfg.LogLevel > 0 {
		logLevelFlag = "-" + strings.Repeat("v", s.cfg.LogLevel)
	}

	gwURL := s.cfg.URL
	user := fmt.Sprintf("%s@%s", s.cfg.PDC.HostedGrafanaID, gwURL.String())

	// keep ssh_config parameters in a map so they can be oveeridden by the user
	sshOptions := map[string]string{
		"UserKnownHostsFile":  fmt.Sprintf("%s/%s", keyFileDir, KnownHostsFile),
		"CertificateFile":     fmt.Sprintf("%s-cert.pub", s.cfg.KeyFile),
		"ServerAliveInterval": "15",
		"ConnectTimeout":      "1",
	}

	nonOptionFlags := []string{} // for backwards compatibility, on -v particularly
	for _, f := range s.cfg.SSHFlags {
		name, value, err := extractOptionFromFlag(f)
		if err != nil {
			return nil, err
		}
		if name == "" {
			nonOptionFlags = append(nonOptionFlags, f)
			continue
		}
		sshOptions[name] = value
	}

	// make options ordering deterministic
	optionsList := []string{}
	for o := range sshOptions {
		optionsList = append(optionsList, o)
	}
	sort.Strings(optionsList)

	result := []string{
		"-i",
		s.cfg.KeyFile,
		user,
		"-p",
		fmt.Sprintf("%d", s.cfg.Port),
		"-R", "0",
	}

	for _, o := range optionsList {
		result = append(result, "-o", fmt.Sprintf("%s=%s", o, sshOptions[o]))
	}

	if logLevelFlag != "" {
		result = append(result, logLevelFlag)
	}

	result = append(result, nonOptionFlags...)

	return result, nil
}

func extractOptionFromFlag(flag string) (string, string, error) {
	parts := strings.SplitN(flag, " ", 2)
	if parts[0] != "-o" {
		return "", "", nil
	}

	oParts := strings.Split(parts[1], "=")
	if len(oParts) != 2 {
		return "", "", errors.New("invalid ssh option format, expecting '-o Name=string'")
	}
	return oParts[0], oParts[1], nil
}

// openssh must be running 9.2 or above
// checks version in format OpenSSH_{MAJOR}.{MINOR}
func validateSSHVersion(ctx context.Context, sshCmd string) error {
	version, err := getSSHVersion(ctx, sshCmd)
	if err != nil {
		return err
	}
	return RequireSSHVersionAbove9_2(version)
}

func getSSHVersion(ctx context.Context, sshCmd string) (string, error) {
	out, err := exec.CommandContext(ctx, sshCmd, "-V").CombinedOutput()
	if err != nil {
		return "", fmt.Errorf("failed to run ssh -V command: %w", err)
	}
	return string(out), nil
}

func RequireSSHVersionAbove9_2(version string) error {
	re := regexp.MustCompile(`OpenSSH_(\d+)\.(\d+)`)
	matches := re.FindStringSubmatch(version)
	if len(matches) < 3 {
		return fmt.Errorf("failed to parse OpenSSH version")
	}

	major, err := strconv.Atoi(matches[1])
	if err != nil {
		return fmt.Errorf("failed to parse OpenSSH major version")
	}
	minor, err := strconv.Atoi(matches[2])
	if err != nil {
		return fmt.Errorf("failed to parse OpenSSH minor version")
	}

	if major > 9 || (major == 9 && minor >= 2) {
		return nil
	}
	return fmt.Errorf("OpenSSH version must be greater or equal to 9.2, current version: %d.%d", major, minor)
}<|MERGE_RESOLUTION|>--- conflicted
+++ resolved
@@ -32,7 +32,6 @@
 type Config struct {
 	Args []string // deprecated
 
-<<<<<<< HEAD
 	KeyFile           string
 	SSHFlags          []string // Additional flags to be passed to ssh(1). e.g. --ssh-flag="-vvv" --ssh-flag="-L 80:localhost:80"
 	Port              int
@@ -40,18 +39,9 @@
 	PDC               pdc.Config
 	LegacyMode        bool
 	SkipSSHValidation bool
-	URL               *url.URL
-=======
-	KeyFile    string
-	SSHFlags   []string // Additional flags to be passed to ssh(1). e.g. --ssh-flag="-vvv" --ssh-flag="-L 80:localhost:80"
-	Port       int
-	LogLevel   int
-	PDC        pdc.Config
-	LegacyMode bool
 	// ForceKeyFileOverwrite forces a new ssh key pair to be generated.
 	ForceKeyFileOverwrite bool
 	URL                   *url.URL
->>>>>>> 363eea93
 }
 
 // DefaultConfig returns a Config with some sensible defaults set
