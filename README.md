# pdc-agent

The Grafana Private Datasource Connect Agent allows connecting private datasources with your grafana cloud instance.

## Installation

Follow installation and running instructions in the [Grafana Labs Documentation](https://grafana.com/docs/grafana-cloud/data-configuration/configure-private-datasource-connect/)

## Setting the ssh log level

Use the `-log.level` flag. Run the agent with the `-help` flag to see the possible values.

| go log level | ssh log level    |
| ------------ | ---------------- |
| `error`      | 0 (`-v` not set) |
| `warn`       | 0 (`-v` not set) |
| `info`       | 0 (`-v` not set) |
| `debug`      | 3 (`-vvv`)       |

## DEV flags

Flags prefixed with `-dev` are used for local development and can be removed at any time.

## Releasing

Create public releases with `gh release create vX.X.X --generate-notes`

Releases are managed using [goreleaser](https://goreleaser.com/). Use the following command to build binaries on your local machine.

```
goreleaser build --snapshot --clean
```

If you want the docker image locally, you can run

```
<<<<<<< HEAD
goreleaser release --snapshot --rm-dist
```

## Building

`CGO_ENABLED=0 go build ./cmd/pdc`
=======
goreleaser release --snapshot --clean
```
>>>>>>> 134250c2
<|MERGE_RESOLUTION|>--- conflicted
+++ resolved
@@ -34,14 +34,9 @@
 If you want the docker image locally, you can run
 
 ```
-<<<<<<< HEAD
-goreleaser release --snapshot --rm-dist
+goreleaser release --snapshot --clean
 ```
 
 ## Building
 
-`CGO_ENABLED=0 go build ./cmd/pdc`
-=======
-goreleaser release --snapshot --clean
-```
->>>>>>> 134250c2
+`CGO_ENABLED=0 go build ./cmd/pdc`